--- conflicted
+++ resolved
@@ -10,12 +10,8 @@
   "devDependencies": {
     "eslint": "^5.11.1",
     "eslint-config-bliss": "^3.1.2",
-<<<<<<< HEAD
     "jest-cli": "^24.9.0",
-    "lerna": "^3.8.0",
-=======
     "lerna": "^3.13.1",
->>>>>>> 931a624d
     "npm": "^6.5.0"
   },
   "eslintConfig": {
